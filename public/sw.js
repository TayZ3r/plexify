--- conflicted
+++ resolved
@@ -4,11 +4,7 @@
 // This variable is intentionally declared and unused.
 // eslint-disable-next-line @typescript-eslint/no-unused-vars
 const OFFLINE_VERSION = 4;
-<<<<<<< HEAD
-const CACHE_NAME = "offline";
-=======
 const CACHE_NAME = 'offline';
->>>>>>> 325eecba
 // Customize this with a different URL if needed.
 const OFFLINE_URL = '/offline.html';
 
@@ -140,22 +136,6 @@
 
     event.notification.close();
 
-<<<<<<< HEAD
-  if (event.action === 'approve') {
-    fetch(`/api/v1/request/${notificationData.requestId}/approve`, {
-      method: 'POST',
-    });
-  } else if (event.action === 'decline') {
-    fetch(`/api/v1/request/${notificationData.requestId}/decline`, {
-      method: 'POST',
-    });
-  }
-
-  if (notificationData.actionUrl) {
-    clients.openWindow(notificationData.actionUrl);
-  }
-}, false);
-=======
     if (event.action === 'approve') {
       fetch(`/api/v1/request/${notificationData.requestId}/approve`, {
         method: 'POST',
@@ -171,5 +151,4 @@
     }
   },
   false
-);
->>>>>>> 325eecba
+);