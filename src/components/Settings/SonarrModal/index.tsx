import Modal from '@app/components/Common/Modal';
import SensitiveInput from '@app/components/Common/SensitiveInput';
import globalMessages from '@app/i18n/globalMessages';
import { Transition } from '@headlessui/react';
import type { SonarrSettings } from '@server/lib/settings';
import axios from 'axios';
import { Field, Formik } from 'formik';
import { useCallback, useEffect, useRef, useState } from 'react';
import { defineMessages, useIntl } from 'react-intl';
import type { OnChangeValue } from 'react-select';
import Select from 'react-select';
import { useToasts } from 'react-toast-notifications';
import * as Yup from 'yup';

type OptionType = {
  value: number;
  label: string;
};

const messages = defineMessages({
  createsonarr: 'Add New Sonarr Server',
  create4ksonarr: 'Add New 4K Sonarr Server',
  editsonarr: 'Edit Sonarr Server',
  edit4ksonarr: 'Edit 4K Sonarr Server',
  validationNameRequired: 'You must provide a server name',
  validationHostnameRequired: 'You must provide a valid hostname or IP address',
  validationPortRequired: 'You must provide a valid port number',
  validationApiKeyRequired: 'You must provide an API key',
  validationRootFolderRequired: 'You must select a root folder',
  validationProfileRequired: 'You must select a quality profile',
  validationLanguageProfileRequired: 'You must select a language profile',
  toastSonarrTestSuccess: 'Sonarr connection established successfully!',
  toastSonarrTestFailure: 'Failed to connect to Sonarr.',
  add: 'Add Server',
  defaultserver: 'Default Server',
  default4kserver: 'Default 4K Server',
  servername: 'Server Name',
  hostname: 'Hostname or IP Address',
  port: 'Port',
  ssl: 'Use SSL',
  apiKey: 'API Key',
  baseUrl: 'URL Base',
  qualityprofile: 'Quality Profile',
  languageprofile: 'Language Profile',
  rootfolder: 'Root Folder',
<<<<<<< HEAD
  seriesType: 'Anime Series Type',
=======
  seriesType: 'Series Type',
  animeSeriesType: 'Anime Series Type',
>>>>>>> 325eecba
  animequalityprofile: 'Anime Quality Profile',
  animelanguageprofile: 'Anime Language Profile',
  animerootfolder: 'Anime Root Folder',
  seasonfolders: 'Season Folders',
  server4k: '4K Server',
  selectQualityProfile: 'Select quality profile',
  selectRootFolder: 'Select root folder',
  selectLanguageProfile: 'Select language profile',
  loadingprofiles: 'Loading quality profiles…',
  testFirstQualityProfiles: 'Test connection to load quality profiles',
  loadingrootfolders: 'Loading root folders…',
  testFirstRootFolders: 'Test connection to load root folders',
  loadinglanguageprofiles: 'Loading language profiles…',
  testFirstLanguageProfiles: 'Test connection to load language profiles',
  loadingTags: 'Loading tags…',
  testFirstTags: 'Test connection to load tags',
  syncEnabled: 'Enable Scan',
  externalUrl: 'External URL',
  enableSearch: 'Enable Automatic Search',
  tagRequests: 'Tag Requests',
  tagRequestsInfo:
    "Automatically add an additional tag with the requester's user ID & display name",
  validationApplicationUrl: 'You must provide a valid URL',
  validationApplicationUrlTrailingSlash: 'URL must not end in a trailing slash',
  validationBaseUrlLeadingSlash: 'Base URL must have a leading slash',
  validationBaseUrlTrailingSlash: 'Base URL must not end in a trailing slash',
  tags: 'Tags',
  animeTags: 'Anime Tags',
  notagoptions: 'No tags.',
  selecttags: 'Select tags',
});

interface TestResponse {
  profiles: {
    id: number;
    name: string;
  }[];
  rootFolders: {
    id: number;
    path: string;
  }[];
  languageProfiles: {
    id: number;
    name: string;
  }[];
  tags: {
    id: number;
    label: string;
  }[];
  urlBase?: string;
}

interface SonarrModalProps {
  sonarr: SonarrSettings | null;
  onClose: () => void;
  onSave: () => void;
}

const SonarrModal = ({ onClose, sonarr, onSave }: SonarrModalProps) => {
  const intl = useIntl();
  const initialLoad = useRef(false);
  const { addToast } = useToasts();
  const [isValidated, setIsValidated] = useState(sonarr ? true : false);
  const [isTesting, setIsTesting] = useState(false);
  const [testResponse, setTestResponse] = useState<TestResponse>({
    profiles: [],
    rootFolders: [],
    languageProfiles: [],
    tags: [],
  });
  const SonarrSettingsSchema = Yup.object().shape({
    name: Yup.string().required(
      intl.formatMessage(messages.validationNameRequired)
    ),
    hostname: Yup.string()
      .required(intl.formatMessage(messages.validationHostnameRequired))
      .matches(
        /^(((([a-z]|\d|_|[\u00A0-\uD7FF\uF900-\uFDCF\uFDF0-\uFFEF])([a-z]|\d|-|\.|_|~|[\u00A0-\uD7FF\uF900-\uFDCF\uFDF0-\uFFEF])*)?([a-z]|\d|[\u00A0-\uD7FF\uF900-\uFDCF\uFDF0-\uFFEF])):((([a-z]|\d|_|[\u00A0-\uD7FF\uF900-\uFDCF\uFDF0-\uFFEF])([a-z]|\d|-|\.|_|~|[\u00A0-\uD7FF\uF900-\uFDCF\uFDF0-\uFFEF])*)?([a-z]|\d|[\u00A0-\uD7FF\uF900-\uFDCF\uFDF0-\uFFEF]))@)?(([a-z]|\d|_|[\u00A0-\uD7FF\uF900-\uFDCF\uFDF0-\uFFEF])([a-z]|\d|-|\.|_|~|[\u00A0-\uD7FF\uF900-\uFDCF\uFDF0-\uFFEF])*)?([a-z]|\d|[\u00A0-\uD7FF\uF900-\uFDCF\uFDF0-\uFFEF])$/i,
        intl.formatMessage(messages.validationHostnameRequired)
      ),
    port: Yup.number()
      .nullable()
      .required(intl.formatMessage(messages.validationPortRequired)),
    apiKey: Yup.string().required(
      intl.formatMessage(messages.validationApiKeyRequired)
    ),
    rootFolder: Yup.string().required(
      intl.formatMessage(messages.validationRootFolderRequired)
    ),
    activeProfileId: Yup.string().required(
      intl.formatMessage(messages.validationProfileRequired)
    ),
    activeLanguageProfileId: Yup.number().required(
      intl.formatMessage(messages.validationLanguageProfileRequired)
    ),
    externalUrl: Yup.string()
      .url(intl.formatMessage(messages.validationApplicationUrl))
      .test(
        'no-trailing-slash',
        intl.formatMessage(messages.validationApplicationUrlTrailingSlash),
        (value) => !value || !value.endsWith('/')
      ),
    baseUrl: Yup.string()
      .test(
        'leading-slash',
        intl.formatMessage(messages.validationBaseUrlLeadingSlash),
        (value) => !value || value.startsWith('/')
      )
      .test(
        'no-trailing-slash',
        intl.formatMessage(messages.validationBaseUrlTrailingSlash),
        (value) => !value || !value.endsWith('/')
      ),
  });

  const testConnection = useCallback(
    async ({
      hostname,
      port,
      apiKey,
      baseUrl,
      useSsl = false,
    }: {
      hostname: string;
      port: number;
      apiKey: string;
      baseUrl?: string;
      useSsl?: boolean;
    }) => {
      setIsTesting(true);
      try {
        const response = await axios.post<TestResponse>(
          '/api/v1/settings/sonarr/test',
          {
            hostname,
            apiKey,
            port: Number(port),
            baseUrl,
            useSsl,
          }
        );

        setIsValidated(true);
        setTestResponse(response.data);
        if (initialLoad.current) {
          addToast(intl.formatMessage(messages.toastSonarrTestSuccess), {
            appearance: 'success',
            autoDismiss: true,
          });
        }
      } catch (e) {
        setIsValidated(false);
        if (initialLoad.current) {
          addToast(intl.formatMessage(messages.toastSonarrTestFailure), {
            appearance: 'error',
            autoDismiss: true,
          });
        }
      } finally {
        setIsTesting(false);
        initialLoad.current = true;
      }
    },
    [addToast, intl]
  );

  useEffect(() => {
    if (sonarr) {
      testConnection({
        apiKey: sonarr.apiKey,
        hostname: sonarr.hostname,
        port: sonarr.port,
        baseUrl: sonarr.baseUrl,
        useSsl: sonarr.useSsl,
      });
    }
  }, [sonarr, testConnection]);

  return (
    <Transition
      as="div"
      appear
      show
      enter="transition-opacity ease-in-out duration-300"
      enterFrom="opacity-0"
      enterTo="opacity-100"
      leave="transition-opacity ease-in-out duration-300"
      leaveFrom="opacity-100"
      leaveTo="opacity-0"
    >
      <Formik
        initialValues={{
          name: sonarr?.name,
          hostname: sonarr?.hostname,
          port: sonarr?.port ?? 8989,
          ssl: sonarr?.useSsl ?? false,
          apiKey: sonarr?.apiKey,
          baseUrl: sonarr?.baseUrl,
          activeProfileId: sonarr?.activeProfileId,
          activeLanguageProfileId: sonarr?.activeLanguageProfileId,
          rootFolder: sonarr?.activeDirectory,
          seriesType: sonarr?.seriesType,
<<<<<<< HEAD
=======
          animeSeriesType: sonarr?.animeSeriesType,
>>>>>>> 325eecba
          activeAnimeProfileId: sonarr?.activeAnimeProfileId,
          activeAnimeLanguageProfileId: sonarr?.activeAnimeLanguageProfileId,
          activeAnimeRootFolder: sonarr?.activeAnimeDirectory,
          tags: sonarr?.tags ?? [],
          animeTags: sonarr?.animeTags ?? [],
          isDefault: sonarr?.isDefault ?? false,
          is4k: sonarr?.is4k ?? false,
          enableSeasonFolders: sonarr?.enableSeasonFolders ?? false,
          externalUrl: sonarr?.externalUrl,
          syncEnabled: sonarr?.syncEnabled ?? false,
          enableSearch: !sonarr?.preventSearch,
          tagRequests: sonarr?.tagRequests ?? false,
        }}
        validationSchema={SonarrSettingsSchema}
        onSubmit={async (values) => {
          try {
            const profileName = testResponse.profiles.find(
              (profile) => profile.id === Number(values.activeProfileId)
            )?.name;
            const animeProfileName = testResponse.profiles.find(
              (profile) => profile.id === Number(values.activeAnimeProfileId)
            )?.name;

            const submission = {
              name: values.name,
              hostname: values.hostname,
              port: Number(values.port),
              apiKey: values.apiKey,
              useSsl: values.ssl,
              baseUrl: values.baseUrl,
              activeProfileId: Number(values.activeProfileId),
              activeLanguageProfileId: values.activeLanguageProfileId
                ? Number(values.activeLanguageProfileId)
                : undefined,
              activeProfileName: profileName,
              activeDirectory: values.rootFolder,
              seriesType: values.seriesType,
<<<<<<< HEAD
=======
              animeSeriesType: values.animeSeriesType,
>>>>>>> 325eecba
              activeAnimeProfileId: values.activeAnimeProfileId
                ? Number(values.activeAnimeProfileId)
                : undefined,
              activeAnimeLanguageProfileId: values.activeAnimeLanguageProfileId
                ? Number(values.activeAnimeLanguageProfileId)
                : undefined,
              activeAnimeProfileName: animeProfileName ?? undefined,
              activeAnimeDirectory: values.activeAnimeRootFolder,
              tags: values.tags,
              animeTags: values.animeTags,
              is4k: values.is4k,
              isDefault: values.isDefault,
              enableSeasonFolders: values.enableSeasonFolders,
              externalUrl: values.externalUrl,
              syncEnabled: values.syncEnabled,
              preventSearch: !values.enableSearch,
              tagRequests: values.tagRequests,
            };
            if (!sonarr) {
              await axios.post('/api/v1/settings/sonarr', submission);
            } else {
              await axios.put(
                `/api/v1/settings/sonarr/${sonarr.id}`,
                submission
              );
            }

            onSave();
          } catch (e) {
            // set error here
          }
        }}
      >
        {({
          errors,
          touched,
          values,
          handleSubmit,
          setFieldValue,
          isSubmitting,
          isValid,
        }) => {
          return (
            <Modal
              onCancel={onClose}
              okButtonType="primary"
              okText={
                isSubmitting
                  ? intl.formatMessage(globalMessages.saving)
                  : sonarr
                  ? intl.formatMessage(globalMessages.save)
                  : intl.formatMessage(messages.add)
              }
              secondaryButtonType="warning"
              secondaryText={
                isTesting
                  ? intl.formatMessage(globalMessages.testing)
                  : intl.formatMessage(globalMessages.test)
              }
              onSecondary={() => {
                if (values.apiKey && values.hostname && values.port) {
                  testConnection({
                    apiKey: values.apiKey,
                    baseUrl: values.baseUrl,
                    hostname: values.hostname,
                    port: values.port,
                    useSsl: values.ssl,
                  });
                  if (!values.baseUrl || values.baseUrl === '/') {
                    setFieldValue('baseUrl', testResponse.urlBase);
                  }
                }
              }}
              secondaryDisabled={
                !values.apiKey ||
                !values.hostname ||
                !values.port ||
                isTesting ||
                isSubmitting
              }
              okDisabled={!isValidated || isSubmitting || isTesting || !isValid}
              onOk={() => handleSubmit()}
              title={
                !sonarr
                  ? intl.formatMessage(
                      values.is4k
                        ? messages.create4ksonarr
                        : messages.createsonarr
                    )
                  : intl.formatMessage(
                      values.is4k ? messages.edit4ksonarr : messages.editsonarr
                    )
              }
            >
              <div className="mb-6">
                <div className="form-row">
                  <label htmlFor="isDefault" className="checkbox-label">
                    {intl.formatMessage(
                      values.is4k
                        ? messages.default4kserver
                        : messages.defaultserver
                    )}
                  </label>
                  <div className="form-input-area">
                    <Field type="checkbox" id="isDefault" name="isDefault" />
                  </div>
                </div>
                <div className="form-row">
                  <label htmlFor="is4k" className="checkbox-label">
                    {intl.formatMessage(messages.server4k)}
                  </label>
                  <div className="form-input-area">
                    <Field type="checkbox" id="is4k" name="is4k" />
                  </div>
                </div>
                <div className="form-row">
                  <label htmlFor="name" className="text-label">
                    {intl.formatMessage(messages.servername)}
                    <span className="label-required">*</span>
                  </label>
                  <div className="form-input-area">
                    <div className="form-input-field">
                      <Field
                        id="name"
                        name="name"
                        type="text"
                        autoComplete="off"
                        data-1pignore="true"
                        data-lpignore="true"
                        data-bwignore="true"
                        onChange={(e: React.ChangeEvent<HTMLInputElement>) => {
                          setIsValidated(false);
                          setFieldValue('name', e.target.value);
                        }}
                      />
                    </div>
                    {errors.name &&
                      touched.name &&
                      typeof errors.name === 'string' && (
                        <div className="error">{errors.name}</div>
                      )}
                  </div>
                </div>
                <div className="form-row">
                  <label htmlFor="hostname" className="text-label">
                    {intl.formatMessage(messages.hostname)}
                    <span className="label-required">*</span>
                  </label>
                  <div className="form-input-area">
                    <div className="form-input-field">
                      <span className="protocol">
                        {values.ssl ? 'https://' : 'http://'}
                      </span>
                      <Field
                        id="hostname"
                        name="hostname"
                        type="text"
                        inputMode="url"
                        onChange={(e: React.ChangeEvent<HTMLInputElement>) => {
                          setIsValidated(false);
                          setFieldValue('hostname', e.target.value);
                        }}
                        className="rounded-r-only"
                      />
                    </div>
                    {errors.hostname &&
                      touched.hostname &&
                      typeof errors.hostname === 'string' && (
                        <div className="error">{errors.hostname}</div>
                      )}
                  </div>
                </div>
                <div className="form-row">
                  <label htmlFor="port" className="text-label">
                    {intl.formatMessage(messages.port)}
                    <span className="label-required">*</span>
                  </label>
                  <div className="form-input-area">
                    <Field
                      id="port"
                      name="port"
                      type="text"
                      inputMode="numeric"
                      className="short"
                      onChange={(e: React.ChangeEvent<HTMLInputElement>) => {
                        setIsValidated(false);
                        setFieldValue('port', e.target.value);
                      }}
                    />
                    {errors.port &&
                      touched.port &&
                      typeof errors.port === 'string' && (
                        <div className="error">{errors.port}</div>
                      )}
                  </div>
                </div>
                <div className="form-row">
                  <label htmlFor="ssl" className="checkbox-label">
                    {intl.formatMessage(messages.ssl)}
                  </label>
                  <div className="form-input-area">
                    <Field
                      type="checkbox"
                      id="ssl"
                      name="ssl"
                      onChange={() => {
                        setIsValidated(false);
                        setFieldValue('ssl', !values.ssl);
                      }}
                    />
                  </div>
                </div>
                <div className="form-row">
                  <label htmlFor="apiKey" className="text-label">
                    {intl.formatMessage(messages.apiKey)}
                    <span className="label-required">*</span>
                  </label>
                  <div className="form-input-area">
                    <div className="form-input-field">
                      <SensitiveInput
                        as="field"
                        id="apiKey"
                        name="apiKey"
                        onChange={(e: React.ChangeEvent<HTMLInputElement>) => {
                          setIsValidated(false);
                          setFieldValue('apiKey', e.target.value);
                        }}
                      />
                    </div>
                    {errors.apiKey &&
                      touched.apiKey &&
                      typeof errors.apiKey === 'string' && (
                        <div className="error">{errors.apiKey}</div>
                      )}
                  </div>
                </div>
                <div className="form-row">
                  <label htmlFor="baseUrl" className="text-label">
                    {intl.formatMessage(messages.baseUrl)}
                  </label>
                  <div className="form-input-area">
                    <div className="form-input-field">
                      <Field
                        id="baseUrl"
                        name="baseUrl"
                        type="text"
                        inputMode="url"
                        onChange={(e: React.ChangeEvent<HTMLInputElement>) => {
                          setIsValidated(false);
                          setFieldValue('baseUrl', e.target.value);
                        }}
                      />
                    </div>
                    {errors.baseUrl &&
                      touched.baseUrl &&
                      typeof errors.baseUrl === 'string' && (
                        <div className="error">{errors.baseUrl}</div>
                      )}
                  </div>
                </div>
                <div className="form-row">
                  <label htmlFor="seriesType" className="text-label">
                    {intl.formatMessage(messages.seriesType)}
                  </label>
                  <div className="form-input-area">
                    <div className="form-input-field">
                      <Field
                        as="select"
                        id="seriesType"
                        name="seriesType"
                        disabled={!isValidated || isTesting}
                      >
                        <option value="standard">Standard</option>
                        <option value="daily">Daily</option>
                      </Field>
                    </div>
                  </div>
                  {errors.seriesType && touched.seriesType && (
                    <div className="error">{errors.seriesType}</div>
                  )}
                </div>
                <div className="form-row">
                  <label htmlFor="activeProfileId" className="text-label">
                    {intl.formatMessage(messages.qualityprofile)}
                    <span className="label-required">*</span>
                  </label>
                  <div className="form-input-area">
                    <div className="form-input-field">
                      <Field
                        as="select"
                        id="activeProfileId"
                        name="activeProfileId"
                        disabled={!isValidated || isTesting}
                      >
                        <option value="">
                          {isTesting
                            ? intl.formatMessage(messages.loadingprofiles)
                            : !isValidated
                            ? intl.formatMessage(
                                messages.testFirstQualityProfiles
                              )
                            : intl.formatMessage(messages.selectQualityProfile)}
                        </option>
                        {testResponse.profiles.length > 0 &&
                          testResponse.profiles.map((profile) => (
                            <option
                              key={`loaded-profile-${profile.id}`}
                              value={profile.id}
                            >
                              {profile.name}
                            </option>
                          ))}
                      </Field>
                    </div>
                    {errors.activeProfileId &&
                      touched.activeProfileId &&
                      typeof errors.activeProfileId === 'string' && (
                        <div className="error">{errors.activeProfileId}</div>
                      )}
                  </div>
                </div>
                <div className="form-row">
                  <label htmlFor="rootFolder" className="text-label">
                    {intl.formatMessage(messages.rootfolder)}
                    <span className="label-required">*</span>
                  </label>
                  <div className="form-input-area">
                    <div className="form-input-field">
                      <Field
                        as="select"
                        id="rootFolder"
                        name="rootFolder"
                        disabled={!isValidated || isTesting}
                      >
                        <option value="">
                          {isTesting
                            ? intl.formatMessage(messages.loadingrootfolders)
                            : !isValidated
                            ? intl.formatMessage(messages.testFirstRootFolders)
                            : intl.formatMessage(messages.selectRootFolder)}
                        </option>
                        {testResponse.rootFolders.length > 0 &&
                          testResponse.rootFolders.map((folder) => (
                            <option
                              key={`loaded-profile-${folder.id}`}
                              value={folder.path}
                            >
                              {folder.path}
                            </option>
                          ))}
                      </Field>
                    </div>
                    {errors.rootFolder &&
                      touched.rootFolder &&
                      typeof errors.rootFolder === 'string' && (
                        <div className="error">{errors.rootFolder}</div>
                      )}
                  </div>
                </div>
                <div className="form-row">
                  <label
                    htmlFor="activeLanguageProfileId"
                    className="text-label"
                  >
                    {intl.formatMessage(messages.languageprofile)}
                    <span className="label-required">*</span>
                  </label>
                  <div className="form-input-area">
                    <div className="form-input-field">
                      <Field
                        as="select"
                        id="activeLanguageProfileId"
                        name="activeLanguageProfileId"
                        disabled={!isValidated || isTesting}
                      >
                        <option value="">
                          {isTesting
                            ? intl.formatMessage(
                                messages.loadinglanguageprofiles
                              )
                            : !isValidated
                            ? intl.formatMessage(
                                messages.testFirstLanguageProfiles
                              )
                            : intl.formatMessage(
                                messages.selectLanguageProfile
                              )}
                        </option>
                        {testResponse.languageProfiles.length > 0 &&
                          testResponse.languageProfiles.map((language) => (
                            <option
                              key={`loaded-profile-${language.id}`}
                              value={language.id}
                            >
                              {language.name}
                            </option>
                          ))}
                      </Field>
                    </div>
                    {errors.activeLanguageProfileId &&
                      touched.activeLanguageProfileId && (
                        <div className="error">
                          {errors.activeLanguageProfileId}
                        </div>
                      )}
                  </div>
                </div>
                <div className="form-row">
                  <label htmlFor="tags" className="text-label">
                    {intl.formatMessage(messages.tags)}
                  </label>
                  <div className="form-input-area">
                    <Select<OptionType, true>
                      options={
                        isValidated
                          ? testResponse.tags.map((tag) => ({
                              label: tag.label,
                              value: tag.id,
                            }))
                          : []
                      }
                      isMulti
                      isDisabled={!isValidated || isTesting}
                      placeholder={
                        !isValidated
                          ? intl.formatMessage(messages.testFirstTags)
                          : isTesting
                          ? intl.formatMessage(messages.loadingTags)
                          : intl.formatMessage(messages.selecttags)
                      }
                      isLoading={isTesting}
                      className="react-select-container"
                      classNamePrefix="react-select"
                      value={
                        isTesting
                          ? []
                          : (values.tags
                              .map((tagId) => {
                                const foundTag = testResponse.tags.find(
                                  (tag) => tag.id === tagId
                                );

                                if (!foundTag) {
                                  return undefined;
                                }

                                return {
                                  value: foundTag.id,
                                  label: foundTag.label,
                                };
                              })
                              .filter(
                                (option) => option !== undefined
                              ) as OptionType[])
                      }
                      onChange={(value: OnChangeValue<OptionType, true>) => {
                        setFieldValue(
                          'tags',
                          value.map((option) => option.value)
                        );
                      }}
                      noOptionsMessage={() =>
                        intl.formatMessage(messages.notagoptions)
                      }
                    />
                  </div>
                </div>
                <div className="form-row">
<<<<<<< HEAD
                  <label htmlFor="seriesType" className="text-label">
                    {intl.formatMessage(messages.seriesType)}
=======
                  <label htmlFor="animeSeriesType" className="text-label">
                    {intl.formatMessage(messages.animeSeriesType)}
>>>>>>> 325eecba
                  </label>
                  <div className="form-input-area">
                    <div className="form-input-field">
                      <Field
                        as="select"
<<<<<<< HEAD
                        id="seriesType"
                        name="seriesType"
=======
                        id="animeSeriesType"
                        name="animeSeriesType"
>>>>>>> 325eecba
                        disabled={!isValidated || isTesting}
                      >
                        <option value="standard">Standard</option>
                        <option value="anime">Anime</option>
                      </Field>
                    </div>
                  </div>
<<<<<<< HEAD
                  {errors.seriesType && touched.seriesType && (
                    <div className="error">{errors.seriesType}</div>
=======
                  {errors.animeSeriesType && touched.animeSeriesType && (
                    <div className="error">{errors.animeSeriesType}</div>
>>>>>>> 325eecba
                  )}
                </div>
                <div className="form-row">
                  <label htmlFor="activeAnimeProfileId" className="text-label">
                    {intl.formatMessage(messages.animequalityprofile)}
                  </label>
                  <div className="form-input-area">
                    <div className="form-input-field">
                      <Field
                        as="select"
                        id="activeAnimeProfileId"
                        name="activeAnimeProfileId"
                        disabled={!isValidated || isTesting}
                      >
                        <option value="">
                          {isTesting
                            ? intl.formatMessage(messages.loadingprofiles)
                            : !isValidated
                            ? intl.formatMessage(
                                messages.testFirstQualityProfiles
                              )
                            : intl.formatMessage(messages.selectQualityProfile)}
                        </option>
                        {testResponse.profiles.length > 0 &&
                          testResponse.profiles.map((profile) => (
                            <option
                              key={`loaded-profile-${profile.id}`}
                              value={profile.id}
                            >
                              {profile.name}
                            </option>
                          ))}
                      </Field>
                    </div>
                    {errors.activeAnimeProfileId &&
                      touched.activeAnimeProfileId && (
                        <div className="error">
                          {errors.activeAnimeProfileId}
                        </div>
                      )}
                  </div>
                </div>
                <div className="form-row">
                  <label htmlFor="activeAnimeRootFolder" className="text-label">
                    {intl.formatMessage(messages.animerootfolder)}
                  </label>
                  <div className="form-input-area">
                    <div className="form-input-field">
                      <Field
                        as="select"
                        id="activeAnimeRootFolder"
                        name="activeAnimeRootFolder"
                        disabled={!isValidated || isTesting}
                      >
                        <option value="">
                          {isTesting
                            ? intl.formatMessage(messages.loadingrootfolders)
                            : !isValidated
                            ? intl.formatMessage(messages.testFirstRootFolders)
                            : intl.formatMessage(messages.selectRootFolder)}
                        </option>
                        {testResponse.rootFolders.length > 0 &&
                          testResponse.rootFolders.map((folder) => (
                            <option
                              key={`loaded-profile-${folder.id}`}
                              value={folder.path}
                            >
                              {folder.path}
                            </option>
                          ))}
                      </Field>
                    </div>
                    {errors.activeAnimeRootFolder &&
                      touched.activeAnimeRootFolder && (
                        <div className="error">{errors.rootFolder}</div>
                      )}
                  </div>
                </div>
                <div className="form-row">
                  <label
                    htmlFor="activeAnimeLanguageProfileId"
                    className="text-label"
                  >
                    {intl.formatMessage(messages.animelanguageprofile)}
                  </label>
                  <div className="form-input-area">
                    <div className="form-input-field">
                      <Field
                        as="select"
                        id="activeAnimeLanguageProfileId"
                        name="activeAnimeLanguageProfileId"
                        disabled={!isValidated || isTesting}
                      >
                        <option value="">
                          {isTesting
                            ? intl.formatMessage(
                                messages.loadinglanguageprofiles
                              )
                            : !isValidated
                            ? intl.formatMessage(
                                messages.testFirstLanguageProfiles
                              )
                            : intl.formatMessage(
                                messages.selectLanguageProfile
                              )}
                        </option>
                        {testResponse.languageProfiles.length > 0 &&
                          testResponse.languageProfiles.map((language) => (
                            <option
                              key={`loaded-profile-${language.id}`}
                              value={language.id}
                            >
                              {language.name}
                            </option>
                          ))}
                      </Field>
                    </div>
                    {errors.activeAnimeLanguageProfileId &&
                      touched.activeAnimeLanguageProfileId && (
                        <div className="error">
                          {errors.activeAnimeLanguageProfileId}
                        </div>
                      )}
                  </div>
                </div>
                <div className="form-row">
                  <label htmlFor="tags" className="text-label">
                    {intl.formatMessage(messages.animeTags)}
                  </label>
                  <div className="form-input-area">
                    <Select<OptionType, true>
                      options={
                        isValidated
                          ? testResponse.tags.map((tag) => ({
                              label: tag.label,
                              value: tag.id,
                            }))
                          : []
                      }
                      isMulti
                      isDisabled={!isValidated}
                      placeholder={
                        !isValidated
                          ? intl.formatMessage(messages.testFirstTags)
                          : isTesting
                          ? intl.formatMessage(messages.loadingTags)
                          : intl.formatMessage(messages.selecttags)
                      }
                      isLoading={isTesting}
                      className="react-select-container"
                      classNamePrefix="react-select"
                      value={
                        isTesting
                          ? []
                          : (values.animeTags
                              .map((tagId) => {
                                const foundTag = testResponse.tags.find(
                                  (tag) => tag.id === tagId
                                );

                                if (!foundTag) {
                                  return undefined;
                                }

                                return {
                                  value: foundTag.id,
                                  label: foundTag.label,
                                };
                              })
                              .filter(
                                (option) => option !== undefined
                              ) as OptionType[])
                      }
                      onChange={(value) => {
                        setFieldValue(
                          'animeTags',
                          value.map((option) => option.value)
                        );
                      }}
                      noOptionsMessage={() =>
                        intl.formatMessage(messages.notagoptions)
                      }
                    />
                  </div>
                </div>
                <div className="form-row">
                  <label
                    htmlFor="enableSeasonFolders"
                    className="checkbox-label"
                  >
                    {intl.formatMessage(messages.seasonfolders)}
                  </label>
                  <div className="form-input-area">
                    <Field
                      type="checkbox"
                      id="enableSeasonFolders"
                      name="enableSeasonFolders"
                    />
                  </div>
                </div>
                <div className="form-row">
                  <label htmlFor="externalUrl" className="text-label">
                    {intl.formatMessage(messages.externalUrl)}
                  </label>
                  <div className="form-input-area">
                    <div className="form-input-field">
                      <Field
                        id="externalUrl"
                        name="externalUrl"
                        type="text"
                        inputMode="url"
                      />
                    </div>
                    {errors.externalUrl &&
                      touched.externalUrl &&
                      typeof errors.externalUrl === 'string' && (
                        <div className="error">{errors.externalUrl}</div>
                      )}
                  </div>
                </div>
                <div className="form-row">
                  <label htmlFor="syncEnabled" className="checkbox-label">
                    {intl.formatMessage(messages.syncEnabled)}
                  </label>
                  <div className="form-input-area">
                    <Field
                      type="checkbox"
                      id="syncEnabled"
                      name="syncEnabled"
                    />
                  </div>
                </div>
                <div className="form-row">
                  <label htmlFor="enableSearch" className="checkbox-label">
                    {intl.formatMessage(messages.enableSearch)}
                  </label>
                  <div className="form-input-area">
                    <Field
                      type="checkbox"
                      id="enableSearch"
                      name="enableSearch"
                    />
                  </div>
                </div>
                <div className="form-row">
                  <label htmlFor="tagRequests" className="checkbox-label">
                    {intl.formatMessage(messages.tagRequests)}
                    <span className="label-tip">
                      {intl.formatMessage(messages.tagRequestsInfo)}
                    </span>
                  </label>
                  <div className="form-input-area">
                    <Field
                      type="checkbox"
                      id="tagRequests"
                      name="tagRequests"
                    />
                  </div>
                </div>
              </div>
            </Modal>
          );
        }}
      </Formik>
    </Transition>
  );
};

export default SonarrModal;<|MERGE_RESOLUTION|>--- conflicted
+++ resolved
@@ -43,12 +43,8 @@
   qualityprofile: 'Quality Profile',
   languageprofile: 'Language Profile',
   rootfolder: 'Root Folder',
-<<<<<<< HEAD
-  seriesType: 'Anime Series Type',
-=======
   seriesType: 'Series Type',
   animeSeriesType: 'Anime Series Type',
->>>>>>> 325eecba
   animequalityprofile: 'Anime Quality Profile',
   animelanguageprofile: 'Anime Language Profile',
   animerootfolder: 'Anime Root Folder',
@@ -251,10 +247,7 @@
           activeLanguageProfileId: sonarr?.activeLanguageProfileId,
           rootFolder: sonarr?.activeDirectory,
           seriesType: sonarr?.seriesType,
-<<<<<<< HEAD
-=======
           animeSeriesType: sonarr?.animeSeriesType,
->>>>>>> 325eecba
           activeAnimeProfileId: sonarr?.activeAnimeProfileId,
           activeAnimeLanguageProfileId: sonarr?.activeAnimeLanguageProfileId,
           activeAnimeRootFolder: sonarr?.activeAnimeDirectory,
@@ -292,10 +285,7 @@
               activeProfileName: profileName,
               activeDirectory: values.rootFolder,
               seriesType: values.seriesType,
-<<<<<<< HEAD
-=======
               animeSeriesType: values.animeSeriesType,
->>>>>>> 325eecba
               activeAnimeProfileId: values.activeAnimeProfileId
                 ? Number(values.activeAnimeProfileId)
                 : undefined,
@@ -764,25 +754,15 @@
                   </div>
                 </div>
                 <div className="form-row">
-<<<<<<< HEAD
-                  <label htmlFor="seriesType" className="text-label">
-                    {intl.formatMessage(messages.seriesType)}
-=======
                   <label htmlFor="animeSeriesType" className="text-label">
                     {intl.formatMessage(messages.animeSeriesType)}
->>>>>>> 325eecba
                   </label>
                   <div className="form-input-area">
                     <div className="form-input-field">
                       <Field
                         as="select"
-<<<<<<< HEAD
-                        id="seriesType"
-                        name="seriesType"
-=======
                         id="animeSeriesType"
                         name="animeSeriesType"
->>>>>>> 325eecba
                         disabled={!isValidated || isTesting}
                       >
                         <option value="standard">Standard</option>
@@ -790,13 +770,8 @@
                       </Field>
                     </div>
                   </div>
-<<<<<<< HEAD
-                  {errors.seriesType && touched.seriesType && (
-                    <div className="error">{errors.seriesType}</div>
-=======
                   {errors.animeSeriesType && touched.animeSeriesType && (
                     <div className="error">{errors.animeSeriesType}</div>
->>>>>>> 325eecba
                   )}
                 </div>
                 <div className="form-row">
