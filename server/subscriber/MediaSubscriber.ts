import {
  MediaRequestStatus,
  MediaStatus,
  MediaType,
} from '@server/constants/media';
import { getRepository } from '@server/datasource';
import Media from '@server/entity/Media';
import { MediaRequest } from '@server/entity/MediaRequest';
import Season from '@server/entity/Season';
import SeasonRequest from '@server/entity/SeasonRequest';
import type { EntitySubscriberInterface, UpdateEvent } from 'typeorm';
import { EventSubscriber } from 'typeorm';

@EventSubscriber()
export class MediaSubscriber implements EntitySubscriberInterface<Media> {
  private async updateChildRequestStatus(event: Media, is4k: boolean) {
    const requestRepository = getRepository(MediaRequest);

<<<<<<< HEAD
          try {
            const movie = await tmdb.getMovie({ movieId: entity.tmdbId, language: "fr" });

            relatedRequests.forEach((request) => {
              notificationManager.sendNotification(
                Notification.MEDIA_AVAILABLE,
                {
                  event: `Film ${is4k ? 'en 4K ' : ''}ajouté !`,
                  notifyAdmin: false,
                  notifySystem: true,
                  notifyUser: request.requestedBy,
                  subject: `${movie.title}${
                    movie.release_date
                      ? ` (${movie.release_date.slice(0, 4)})`
                      : ''
                  }`,
                  message: truncate(movie.overview, {
                    length: 500,
                    separator: /\s/,
                    omission: '…',
                  }),
                  media: entity,
                  image: `https://image.tmdb.org/t/p/w600_and_h900_bestv2${movie.poster_path}`,
                  request,
                }
              );
            });
          } catch (e) {
            logger.error('Something went wrong sending media notification(s)', {
              label: 'Notifications',
              errorMessage: e.message,
              mediaId: entity.id,
            });
          }
        }
=======
    const requests = await requestRepository.find({
      where: { media: { id: event.id } },
    });

    for (const request of requests) {
      if (
        request.is4k === is4k &&
        request.status === MediaRequestStatus.PENDING
      ) {
        request.status = MediaRequestStatus.APPROVED;
        await requestRepository.save(request);
>>>>>>> 325eecba
      }
    }
  }

  private async updateRelatedMediaRequest(
    event: Media,
    databaseEvent: Media,
    is4k: boolean
  ) {
    const requestRepository = getRepository(MediaRequest);
    const seasonRequestRepository = getRepository(SeasonRequest);

    const relatedRequests = await requestRepository.find({
      relations: {
        media: true,
      },
      where: {
        media: { id: event.id },
        status: MediaRequestStatus.APPROVED,
        is4k,
      },
    });

    // Check the media entity status and if available
    // or deleted, set the related request to completed
    if (relatedRequests.length > 0) {
      const completedRequests: MediaRequest[] = [];

      for (const request of relatedRequests) {
        let shouldComplete = false;

        if (
          (event[request.is4k ? 'status4k' : 'status'] ===
            MediaStatus.AVAILABLE ||
            event[request.is4k ? 'status4k' : 'status'] ===
              MediaStatus.DELETED) &&
          event.mediaType === MediaType.MOVIE
        ) {
          shouldComplete = true;
        } else if (event.mediaType === 'tv') {
          const allSeasonResults = await Promise.all(
            request.seasons.map(async (requestSeason) => {
              const matchingSeason = event.seasons.find(
                (mediaSeason) =>
                  mediaSeason.seasonNumber === requestSeason.seasonNumber
              );
              const matchingOldSeason = databaseEvent.seasons.find(
                (oldSeason) =>
                  oldSeason.seasonNumber === requestSeason.seasonNumber
              );

              if (!matchingSeason) {
                return false;
              }

              const currentSeasonStatus =
                matchingSeason[request.is4k ? 'status4k' : 'status'];
              const previousSeasonStatus =
                matchingOldSeason?.[request.is4k ? 'status4k' : 'status'];

              const hasStatusChanged =
                currentSeasonStatus !== previousSeasonStatus;

<<<<<<< HEAD
          try {
            const tv = await tmdb.getTvShow({ tvId: entity.tmdbId, language: "fr" });
            notificationManager.sendNotification(Notification.MEDIA_AVAILABLE, {
              event: `Série ${is4k ? '4K ' : ''}ajoutée !`,
              subject: `${tv.name}${
                tv.first_air_date ? ` (${tv.first_air_date.slice(0, 4)})` : ''
              }`,
              message: truncate(tv.overview, {
                length: 500,
                separator: /\s/,
                omission: '…',
              }),
              notifyAdmin: true,
              notifySystem: true,
              notifyUser: request.requestedBy,
              image: `https://image.tmdb.org/t/p/w600_and_h900_bestv2${tv.poster_path}`,
              media: entity,
              extra: [
                {
                  name: 'Saisons ajoutées',
                  value: request.seasons
                    .map((season) => season.seasonNumber)
                    .join(', '),
                },
              ],
              request,
            });
          } catch (e) {
            logger.error('Something went wrong sending media notification(s)', {
              label: 'Notifications',
              errorMessage: e.message,
              mediaId: entity.id,
            });
          }
        }
      }
    }
  }
=======
              const shouldUpdate =
                (hasStatusChanged ||
                  requestSeason.status === MediaRequestStatus.COMPLETED) &&
                (currentSeasonStatus === MediaStatus.AVAILABLE ||
                  currentSeasonStatus === MediaStatus.DELETED);
>>>>>>> 325eecba

              if (shouldUpdate) {
                requestSeason.status = MediaRequestStatus.COMPLETED;
                await seasonRequestRepository.save(requestSeason);

                return true;
              }

              return false;
            })
          );

          const allSeasonsReady = allSeasonResults.every((result) => result);
          shouldComplete = allSeasonsReady;
        }

        if (shouldComplete) {
          request.status = MediaRequestStatus.COMPLETED;
          completedRequests.push(request);
        }
      }

      await requestRepository.save(completedRequests);
    }
  }

  public async beforeUpdate(event: UpdateEvent<Media>): Promise<void> {
    if (!event.entity) {
      return;
    }

    if (
      event.entity.status === MediaStatus.AVAILABLE &&
      event.databaseEntity.status === MediaStatus.PENDING
    ) {
      this.updateChildRequestStatus(event.entity as Media, false);
    }

    if (
      event.entity.status4k === MediaStatus.AVAILABLE &&
      event.databaseEntity.status4k === MediaStatus.PENDING
    ) {
      this.updateChildRequestStatus(event.entity as Media, true);
    }

    // Manually load related seasons into databaseEntity
    // for seasonStatusCheck in afterUpdate
    const seasons = await event.manager
      .getRepository(Season)
      .createQueryBuilder('season')
      .leftJoin('season.media', 'media')
      .where('media.id = :id', { id: event.databaseEntity.id })
      .getMany();

    event.databaseEntity.seasons = seasons;
  }

  public async afterUpdate(event: UpdateEvent<Media>): Promise<void> {
    if (!event.entity) {
      return;
    }

    const validStatuses = [
      MediaStatus.PARTIALLY_AVAILABLE,
      MediaStatus.AVAILABLE,
      MediaStatus.DELETED,
    ];

    const seasonStatusCheck = (is4k: boolean) => {
      return event.entity?.seasons?.some((season: Season, index: number) => {
        const previousSeason = event.databaseEntity.seasons[index];

        return (
          season[is4k ? 'status4k' : 'status'] !==
          previousSeason?.[is4k ? 'status4k' : 'status']
        );
      });
    };

    if (
      (event.entity.status !== event.databaseEntity?.status ||
        (event.entity.mediaType === MediaType.TV &&
          seasonStatusCheck(false))) &&
      validStatuses.includes(event.entity.status)
    ) {
      this.updateRelatedMediaRequest(
        event.entity as Media,
        event.databaseEntity as Media,
        false
      );
    }

    if (
      (event.entity.status4k !== event.databaseEntity?.status4k ||
        (event.entity.mediaType === MediaType.TV && seasonStatusCheck(true))) &&
      validStatuses.includes(event.entity.status4k)
    ) {
      this.updateRelatedMediaRequest(
        event.entity as Media,
        event.databaseEntity as Media,
        true
      );
    }
  }

  public listenTo(): typeof Media {
    return Media;
  }
}<|MERGE_RESOLUTION|>--- conflicted
+++ resolved
@@ -16,43 +16,6 @@
   private async updateChildRequestStatus(event: Media, is4k: boolean) {
     const requestRepository = getRepository(MediaRequest);
 
-<<<<<<< HEAD
-          try {
-            const movie = await tmdb.getMovie({ movieId: entity.tmdbId, language: "fr" });
-
-            relatedRequests.forEach((request) => {
-              notificationManager.sendNotification(
-                Notification.MEDIA_AVAILABLE,
-                {
-                  event: `Film ${is4k ? 'en 4K ' : ''}ajouté !`,
-                  notifyAdmin: false,
-                  notifySystem: true,
-                  notifyUser: request.requestedBy,
-                  subject: `${movie.title}${
-                    movie.release_date
-                      ? ` (${movie.release_date.slice(0, 4)})`
-                      : ''
-                  }`,
-                  message: truncate(movie.overview, {
-                    length: 500,
-                    separator: /\s/,
-                    omission: '…',
-                  }),
-                  media: entity,
-                  image: `https://image.tmdb.org/t/p/w600_and_h900_bestv2${movie.poster_path}`,
-                  request,
-                }
-              );
-            });
-          } catch (e) {
-            logger.error('Something went wrong sending media notification(s)', {
-              label: 'Notifications',
-              errorMessage: e.message,
-              mediaId: entity.id,
-            });
-          }
-        }
-=======
     const requests = await requestRepository.find({
       where: { media: { id: event.id } },
     });
@@ -64,7 +27,6 @@
       ) {
         request.status = MediaRequestStatus.APPROVED;
         await requestRepository.save(request);
->>>>>>> 325eecba
       }
     }
   }
@@ -128,52 +90,11 @@
               const hasStatusChanged =
                 currentSeasonStatus !== previousSeasonStatus;
 
-<<<<<<< HEAD
-          try {
-            const tv = await tmdb.getTvShow({ tvId: entity.tmdbId, language: "fr" });
-            notificationManager.sendNotification(Notification.MEDIA_AVAILABLE, {
-              event: `Série ${is4k ? '4K ' : ''}ajoutée !`,
-              subject: `${tv.name}${
-                tv.first_air_date ? ` (${tv.first_air_date.slice(0, 4)})` : ''
-              }`,
-              message: truncate(tv.overview, {
-                length: 500,
-                separator: /\s/,
-                omission: '…',
-              }),
-              notifyAdmin: true,
-              notifySystem: true,
-              notifyUser: request.requestedBy,
-              image: `https://image.tmdb.org/t/p/w600_and_h900_bestv2${tv.poster_path}`,
-              media: entity,
-              extra: [
-                {
-                  name: 'Saisons ajoutées',
-                  value: request.seasons
-                    .map((season) => season.seasonNumber)
-                    .join(', '),
-                },
-              ],
-              request,
-            });
-          } catch (e) {
-            logger.error('Something went wrong sending media notification(s)', {
-              label: 'Notifications',
-              errorMessage: e.message,
-              mediaId: entity.id,
-            });
-          }
-        }
-      }
-    }
-  }
-=======
               const shouldUpdate =
                 (hasStatusChanged ||
                   requestSeason.status === MediaRequestStatus.COMPLETED) &&
                 (currentSeasonStatus === MediaStatus.AVAILABLE ||
                   currentSeasonStatus === MediaStatus.DELETED);
->>>>>>> 325eecba
 
               if (shouldUpdate) {
                 requestSeason.status = MediaRequestStatus.COMPLETED;
